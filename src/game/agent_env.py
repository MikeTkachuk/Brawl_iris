from einops import rearrange
import numpy as np
from PIL import Image
import torch
from torchvision.transforms.functional import InterpolationMode, resize

<<<<<<< HEAD
from src.agent import Agent
from src.envs import SingleProcessEnv
from src.game.keymap import get_keymap_and_action_names
=======
from agent import Agent
from envs import SingleProcessEnv, WorldModelEnv
from game.keymap import get_keymap_and_action_names
>>>>>>> e6aaa67a


# TODO cont
class AgentEnv:
    def __init__(self, agent: Agent, env: SingleProcessEnv, keymap_name: str, do_reconstruction: bool) -> None:
        assert isinstance(env, SingleProcessEnv) or isinstance(env, WorldModelEnv)
        self.agent = agent
        self.env = env
        _, self.action_names = get_keymap_and_action_names(keymap_name)
        self.do_reconstruction = do_reconstruction
        self.obs = None
        self._t = None
        self._return = None

    def _to_tensor(self, obs: np.ndarray):
        assert isinstance(obs, np.ndarray) and obs.dtype == np.uint8
        return rearrange(torch.FloatTensor(obs).div(255), 'n h w c -> n c h w').to(self.agent.device)

    def _to_array(self, obs: torch.FloatTensor):
        assert obs.ndim == 4 and obs.size(0) == 1
        return obs[0].mul(255).permute(1, 2, 0).cpu().numpy().astype(np.uint8)

    def reset(self):
        obs = self.env.reset()
        self.obs = self._to_tensor(obs) if isinstance(self.env, SingleProcessEnv) else obs
        self.agent.actor_critic.reset(1)
        self._t = 0
        self._return = 0
        return obs

    def step(self, *args, **kwargs) -> torch.FloatTensor:
        with torch.no_grad():
            act = self.agent.act(self.obs, should_sample=True).cpu().numpy()  # TODO new signature
        obs, reward, done, _ = self.env.step(act)
        self.obs = self._to_tensor(obs) if isinstance(self.env, SingleProcessEnv) else obs
        self._t += 1
        self._return += reward[0]
        info = {
            'timestep': self._t,
            'action': self.action_names[act[0]],
            'return': self._return,
        }
        return obs, reward, done, info

    def render(self) -> Image.Image:
        assert self.obs.size() == (1, 3, 64, 64)
        original_obs = self.env.env.unwrapped.original_obs if isinstance(self.env, SingleProcessEnv) else self._to_array(self.obs)
        if self.do_reconstruction:
            rec = torch.clamp(self.agent.tokenizer.encode_decode(self.obs, should_preprocess=True, should_postprocess=True), 0, 1)
            rec = self._to_array(resize(rec, original_obs.shape[:2], interpolation=InterpolationMode.NEAREST))
            resized_obs = self._to_array(resize(self.obs, original_obs.shape[:2], interpolation=InterpolationMode.NEAREST))
            arr = np.concatenate((original_obs, resized_obs, rec), axis=1)
        else:
            arr = original_obs
        return Image.fromarray(arr)
<|MERGE_RESOLUTION|>--- conflicted
+++ resolved
@@ -4,15 +4,9 @@
 import torch
 from torchvision.transforms.functional import InterpolationMode, resize
 
-<<<<<<< HEAD
 from src.agent import Agent
-from src.envs import SingleProcessEnv
+from src.envs import SingleProcessEnv, WorldModelEnv
 from src.game.keymap import get_keymap_and_action_names
-=======
-from agent import Agent
-from envs import SingleProcessEnv, WorldModelEnv
-from game.keymap import get_keymap_and_action_names
->>>>>>> e6aaa67a
 
 
 # TODO cont
