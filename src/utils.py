--- conflicted
+++ resolved
@@ -141,10 +141,8 @@
     def act(self, obs):
         assert obs.ndim == 4  # (N, H, W, C)
         n = obs.size(0)
-<<<<<<< HEAD
+
         return torch.randint(low=0, high=self.num_actions, size=(n,)), torch.rand(size=(n,self.num_continuous))
-=======
-        return torch.randint(low=0, high=self.num_actions, size=(n,))
 
 
 def make_video(fname, fps, frames):
@@ -156,4 +154,3 @@
     for frame in frames:
         video.write(frame[:, :, ::-1])
     video.release()
->>>>>>> e6aaa67a
